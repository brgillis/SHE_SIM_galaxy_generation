--- conflicted
+++ resolved
@@ -35,19 +35,13 @@
     return v.lower() in ("yes", "true", "t", "1")
 
 allowed_options = { 'data_dir': (mv.default_data_dir, str),
-<<<<<<< HEAD
-=======
                     'chromatic_psf': (True, str2bool),
->>>>>>> af0ac583
                     'compress_images': (0, int),
                     'num_target_galaxies': (0, int),
                     'details_only': (False, str2bool),
                     'details_output_format': ('fits', str),
                     'dithering_scheme': ('none', str),
-<<<<<<< HEAD
-=======
                     'euclid_psf': (True, str2bool),
->>>>>>> af0ac583
                     'image_datatype': (mv.default_image_datatype, str),
                     'magnitude_limit': (mv.default_magnitude_limit, float),
                     'mode': ('field', str),
